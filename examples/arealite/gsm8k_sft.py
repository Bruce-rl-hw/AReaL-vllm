--- conflicted
+++ resolved
@@ -95,14 +95,6 @@
             with stats_tracker.record_timing("save"):
                 saver.save(engine, epoch, step, global_step)
 
-<<<<<<< HEAD
-            with stats_tracker.record_timing("eval"), stats_tracker.scope("sft-eval"):
-                # No need to log anything. Logging will be handled outside
-                # via stats_tracker.export().
-                evaluator.evaluate(
-                    valid_dataloader,
-                    engine.evaluate_lm,
-=======
             with stats_tracker.record_timing("eval"):
                 # No need to log anything. Logging will be handled outside
                 # via stats_tracker.export().
@@ -113,7 +105,6 @@
 
                 evaluator.evaluate(
                     evaluate_fn,
->>>>>>> 0cbddb8a
                     epoch,
                     step,
                     global_step,
