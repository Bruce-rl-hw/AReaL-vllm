﻿experiment_name: gsm8k-grpo
trial_name: trial0
#allocation_mode: sglang.d4p1t1+d4p1t1
allocation_mode: vllm.d2p1t1+d2p1t1
cluster:
  fileroot: /data/b84412626/experiments
  n_nodes: 1
  n_gpus_per_node: 4
  name_resolve:
    type: nfs
    nfs_record_root: /data/b84412626/name_resolve
seed: 1
total_train_epochs: 4
<<<<<<< HEAD
# 解决方案：固化实验tokenizer目录，避免训练时tokenizer不一致问题
experiment_tokenizer_dir: &experiment_tokenizer_dir "/data/b84412626/experiments/tokenizer/b84412626/gsm8k-grpo/trial0"
tokenizer_path: *experiment_tokenizer_dir
=======
tokenizer_path: ${actor.path}
>>>>>>> f5658fc4
async_training: true

rollout:
  experiment_name: ${experiment_name}
  trial_name: ${trial_name}
  fileroot: ${cluster.fileroot}

  max_concurrent_rollouts: 256
  queue_size: null
  consumer_batch_size: ${train_dataset.batch_size}
  max_head_offpolicyness: 4
  enable_rollout_tracing: false

gconfig:
  n_samples: 4
  min_new_tokens: 0
  max_new_tokens: 512
  greedy: false
  temperature: 1.0
actor:
  experiment_name: ${experiment_name}
  trial_name: ${trial_name}
  path: /data/b84412626/Qwen2.5-1.5B-Instruct
  init_from_scratch: false
  disable_dropout: true
  gradient_checkpointing: false
  dtype: bfloat16
  mb_spec:
    max_tokens_per_mb: 10240
  optimizer:
    type: adam
    lr: 2e-6
    weight_decay: 0.01
    beta1: 0.9
    beta2: 0.999
    eps: 1e-8
    lr_scheduler_type: constant
    gradient_clipping: 1.0
    warmup_steps_proportion: 0.001
  backend: fsdp

  group_size: ${gconfig.n_samples}
  group_adv_norm: false
  eps_clip: 0.4
  temperature: ${gconfig.temperature}
  reward_scaling: 10.0
  reward_bias: -0.5
  kl_ctl: 0.0
  ppo_n_minibatches: 1
  recompute_logprob: true
  use_decoupled_loss: true
  behav_imp_weight_cap: 5.0

ref:
  experiment_name: ${experiment_name}
  trial_name: ${trial_name}
  path: ${actor.path}
  init_from_scratch: false
  dtype: ${actor.dtype}
  mb_spec:
    max_tokens_per_mb: 10240
  optimizer: null
  backend: fsdp

# SGLang
#server_only: false
#sglang:
#  model_path: ${actor.path}
#  random_seed: ${seed}
#  skip_tokenizer_init: true
#  dtype: ${actor.dtype}
#  max_running_requests: null
#  context_length: 32768
#  mem_fraction_static: 0.9

vllm:
  model: ${actor.path}
  tokenizer: *experiment_tokenizer_dir  # 使用固化的实验tokenizer目录
  seed: ${seed}
  skip_tokenizer_init: false
  dtype: ${actor.dtype}
  max_model_len: 8192
  gpu_memory_utilization: 0.9
#  max_num_seqs: 64
#  cpu_offload_gb: 2.0
#  disable_sliding_window: true
#  disable_log_requests: true

# datasets
train_dataset:
  batch_size: 256
  shuffle: true
  pin_memory: true
  path: /data/b84412626/gsm8k
  type: rl

valid_dataset:
  batch_size: 256
  shuffle: true
  pin_memory: true
  path: /data/b84412626/gsm8k
  type: rl

# Utilities
saver:
  experiment_name: ${experiment_name}
  trial_name: ${trial_name}
  fileroot: ${cluster.fileroot}
  freq_epochs: 1
  freq_steps: null
  freq_secs: null

recover:
  mode: disabled
  experiment_name: ${experiment_name}
  trial_name: ${trial_name}
  fileroot: ${cluster.fileroot}
  freq_epochs: 1
  freq_steps: null
  freq_secs: 3600

evaluator:
  experiment_name: ${experiment_name}
  trial_name: ${trial_name}
  fileroot: ${cluster.fileroot}
  freq_epochs: 1
  freq_steps: null
  freq_secs: null

stats_logger:
  experiment_name: ${experiment_name}
  trial_name: ${trial_name}
  fileroot: ${cluster.fileroot}
  wandb:
    mode: disabled
launcher:
  inference_server_cpus_per_gpu: 4
  inference_server_mem_per_gpu: 32768
  trainer_cpus_per_gpu: 4
  trainer_mem_per_gpu: 32768
<|MERGE_RESOLUTION|>--- conflicted
+++ resolved
@@ -1,160 +1,158 @@
-﻿experiment_name: gsm8k-grpo
-trial_name: trial0
-#allocation_mode: sglang.d4p1t1+d4p1t1
-allocation_mode: vllm.d2p1t1+d2p1t1
-cluster:
-  fileroot: /data/b84412626/experiments
-  n_nodes: 1
-  n_gpus_per_node: 4
-  name_resolve:
-    type: nfs
-    nfs_record_root: /data/b84412626/name_resolve
-seed: 1
-total_train_epochs: 4
-<<<<<<< HEAD
-# 解决方案：固化实验tokenizer目录，避免训练时tokenizer不一致问题
-experiment_tokenizer_dir: &experiment_tokenizer_dir "/data/b84412626/experiments/tokenizer/b84412626/gsm8k-grpo/trial0"
-tokenizer_path: *experiment_tokenizer_dir
-=======
-tokenizer_path: ${actor.path}
->>>>>>> f5658fc4
-async_training: true
-
-rollout:
-  experiment_name: ${experiment_name}
-  trial_name: ${trial_name}
-  fileroot: ${cluster.fileroot}
-
-  max_concurrent_rollouts: 256
-  queue_size: null
-  consumer_batch_size: ${train_dataset.batch_size}
-  max_head_offpolicyness: 4
-  enable_rollout_tracing: false
-
-gconfig:
-  n_samples: 4
-  min_new_tokens: 0
-  max_new_tokens: 512
-  greedy: false
-  temperature: 1.0
-actor:
-  experiment_name: ${experiment_name}
-  trial_name: ${trial_name}
-  path: /data/b84412626/Qwen2.5-1.5B-Instruct
-  init_from_scratch: false
-  disable_dropout: true
-  gradient_checkpointing: false
-  dtype: bfloat16
-  mb_spec:
-    max_tokens_per_mb: 10240
-  optimizer:
-    type: adam
-    lr: 2e-6
-    weight_decay: 0.01
-    beta1: 0.9
-    beta2: 0.999
-    eps: 1e-8
-    lr_scheduler_type: constant
-    gradient_clipping: 1.0
-    warmup_steps_proportion: 0.001
-  backend: fsdp
-
-  group_size: ${gconfig.n_samples}
-  group_adv_norm: false
-  eps_clip: 0.4
-  temperature: ${gconfig.temperature}
-  reward_scaling: 10.0
-  reward_bias: -0.5
-  kl_ctl: 0.0
-  ppo_n_minibatches: 1
-  recompute_logprob: true
-  use_decoupled_loss: true
-  behav_imp_weight_cap: 5.0
-
-ref:
-  experiment_name: ${experiment_name}
-  trial_name: ${trial_name}
-  path: ${actor.path}
-  init_from_scratch: false
-  dtype: ${actor.dtype}
-  mb_spec:
-    max_tokens_per_mb: 10240
-  optimizer: null
-  backend: fsdp
-
-# SGLang
-#server_only: false
-#sglang:
-#  model_path: ${actor.path}
-#  random_seed: ${seed}
-#  skip_tokenizer_init: true
-#  dtype: ${actor.dtype}
-#  max_running_requests: null
-#  context_length: 32768
-#  mem_fraction_static: 0.9
-
-vllm:
-  model: ${actor.path}
-  tokenizer: *experiment_tokenizer_dir  # 使用固化的实验tokenizer目录
-  seed: ${seed}
-  skip_tokenizer_init: false
-  dtype: ${actor.dtype}
-  max_model_len: 8192
-  gpu_memory_utilization: 0.9
-#  max_num_seqs: 64
-#  cpu_offload_gb: 2.0
-#  disable_sliding_window: true
-#  disable_log_requests: true
-
-# datasets
-train_dataset:
-  batch_size: 256
-  shuffle: true
-  pin_memory: true
-  path: /data/b84412626/gsm8k
-  type: rl
-
-valid_dataset:
-  batch_size: 256
-  shuffle: true
-  pin_memory: true
-  path: /data/b84412626/gsm8k
-  type: rl
-
-# Utilities
-saver:
-  experiment_name: ${experiment_name}
-  trial_name: ${trial_name}
-  fileroot: ${cluster.fileroot}
-  freq_epochs: 1
-  freq_steps: null
-  freq_secs: null
-
-recover:
-  mode: disabled
-  experiment_name: ${experiment_name}
-  trial_name: ${trial_name}
-  fileroot: ${cluster.fileroot}
-  freq_epochs: 1
-  freq_steps: null
-  freq_secs: 3600
-
-evaluator:
-  experiment_name: ${experiment_name}
-  trial_name: ${trial_name}
-  fileroot: ${cluster.fileroot}
-  freq_epochs: 1
-  freq_steps: null
-  freq_secs: null
-
-stats_logger:
-  experiment_name: ${experiment_name}
-  trial_name: ${trial_name}
-  fileroot: ${cluster.fileroot}
-  wandb:
-    mode: disabled
-launcher:
-  inference_server_cpus_per_gpu: 4
-  inference_server_mem_per_gpu: 32768
-  trainer_cpus_per_gpu: 4
-  trainer_mem_per_gpu: 32768
+﻿experiment_name: gsm8k-grpo
+trial_name: trial0
+#allocation_mode: sglang.d4p1t1+d4p1t1
+allocation_mode: vllm.d2p1t1+d2p1t1
+cluster:
+  fileroot: /data/b84412626/experiments
+  n_nodes: 1
+  n_gpus_per_node: 4
+  name_resolve:
+    type: nfs
+    nfs_record_root: /data/b84412626/name_resolve
+seed: 1
+total_train_epochs: 4
+tokenizer_path: ${actor.path}
+async_training: true
+# 解决方案：固化实验tokenizer目录，避免训练时tokenizer不一致问题
+experiment_tokenizer_dir: &experiment_tokenizer_dir "/data/b84412626/experiments/tokenizer/b84412626/gsm8k-grpo/trial0"
+tokenizer_path: *experiment_tokenizer_dir
+async_training: true
+
+rollout:
+  experiment_name: ${experiment_name}
+  trial_name: ${trial_name}
+  fileroot: ${cluster.fileroot}
+
+  max_concurrent_rollouts: 256
+  queue_size: null
+  consumer_batch_size: ${train_dataset.batch_size}
+  max_head_offpolicyness: 4
+  enable_rollout_tracing: false
+
+gconfig:
+  n_samples: 4
+  min_new_tokens: 0
+  max_new_tokens: 512
+  greedy: false
+  temperature: 1.0
+actor:
+  experiment_name: ${experiment_name}
+  trial_name: ${trial_name}
+  path: /data/b84412626/Qwen2.5-1.5B-Instruct
+  init_from_scratch: false
+  disable_dropout: true
+  gradient_checkpointing: false
+  dtype: bfloat16
+  mb_spec:
+    max_tokens_per_mb: 10240
+  optimizer:
+    type: adam
+    lr: 2e-6
+    weight_decay: 0.01
+    beta1: 0.9
+    beta2: 0.999
+    eps: 1e-8
+    lr_scheduler_type: constant
+    gradient_clipping: 1.0
+    warmup_steps_proportion: 0.001
+  backend: fsdp
+
+  group_size: ${gconfig.n_samples}
+  group_adv_norm: false
+  eps_clip: 0.4
+  temperature: ${gconfig.temperature}
+  reward_scaling: 10.0
+  reward_bias: -0.5
+  kl_ctl: 0.0
+  ppo_n_minibatches: 1
+  recompute_logprob: true
+  use_decoupled_loss: true
+  behav_imp_weight_cap: 5.0
+
+ref:
+  experiment_name: ${experiment_name}
+  trial_name: ${trial_name}
+  path: ${actor.path}
+  init_from_scratch: false
+  dtype: ${actor.dtype}
+  mb_spec:
+    max_tokens_per_mb: 10240
+  optimizer: null
+  backend: fsdp
+
+# SGLang
+#server_only: false
+#sglang:
+#  model_path: ${actor.path}
+#  random_seed: ${seed}
+#  skip_tokenizer_init: true
+#  dtype: ${actor.dtype}
+#  max_running_requests: null
+#  context_length: 32768
+#  mem_fraction_static: 0.9
+
+vllm:
+  model: ${actor.path}
+  tokenizer: *experiment_tokenizer_dir  # 使用固化的实验tokenizer目录
+  seed: ${seed}
+  skip_tokenizer_init: false
+  dtype: ${actor.dtype}
+  max_model_len: 8192
+  gpu_memory_utilization: 0.9
+#  max_num_seqs: 64
+#  cpu_offload_gb: 2.0
+#  disable_sliding_window: true
+#  disable_log_requests: true
+
+# datasets
+train_dataset:
+  batch_size: 256
+  shuffle: true
+  pin_memory: true
+  path: /data/b84412626/gsm8k
+  type: rl
+
+valid_dataset:
+  batch_size: 256
+  shuffle: true
+  pin_memory: true
+  path: /data/b84412626/gsm8k
+  type: rl
+
+# Utilities
+saver:
+  experiment_name: ${experiment_name}
+  trial_name: ${trial_name}
+  fileroot: ${cluster.fileroot}
+  freq_epochs: 1
+  freq_steps: null
+  freq_secs: null
+
+recover:
+  mode: disabled
+  experiment_name: ${experiment_name}
+  trial_name: ${trial_name}
+  fileroot: ${cluster.fileroot}
+  freq_epochs: 1
+  freq_steps: null
+  freq_secs: 3600
+
+evaluator:
+  experiment_name: ${experiment_name}
+  trial_name: ${trial_name}
+  fileroot: ${cluster.fileroot}
+  freq_epochs: 1
+  freq_steps: null
+  freq_secs: null
+
+stats_logger:
+  experiment_name: ${experiment_name}
+  trial_name: ${trial_name}
+  fileroot: ${cluster.fileroot}
+  wandb:
+    mode: disabled
+launcher:
+  inference_server_cpus_per_gpu: 4
+  inference_server_mem_per_gpu: 32768
+  trainer_cpus_per_gpu: 4
+  trainer_mem_per_gpu: 32768