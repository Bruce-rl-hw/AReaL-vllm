--- conflicted
+++ resolved
@@ -190,14 +190,12 @@
         default_factory=ModelTrainEvalConfig
     )
     ref: ModelTrainEvalConfig = dataclasses.field(default_factory=ModelTrainEvalConfig)
-    rew: ModelTrainEvalConfig = dataclasses.field(default_factory=ModelTrainEvalConfig)
 
     # for manual allocation only
     actor_train: MFCConfig = dataclasses.field(default_factory=MFCConfig)
     critic_train: MFCConfig = dataclasses.field(default_factory=MFCConfig)
     actor_gen: MFCConfig = dataclasses.field(default_factory=MFCConfig)
     critic_inf: MFCConfig = dataclasses.field(default_factory=MFCConfig)
-    rew_inf: MFCConfig = dataclasses.field(default_factory=MFCConfig)
     ref_inf: MFCConfig = dataclasses.field(default_factory=MFCConfig)
     actor_inf: MFCConfig = dataclasses.field(default_factory=MFCConfig)
 
@@ -250,20 +248,14 @@
     @property
     def models(self) -> Dict[str, ModelTrainEvalConfig]:
         # role to config
+        models = {
+            "actor": self.actor,
+            "critic": self.critic,
+            "ref": self.ref,
+        }
         if self.ppo.disable_value:
-            return {
-                "actor": self.actor,
-                # "critic": self.critic,
-                "ref": self.ref,
-                # "reward": self.rew,
-            }
-        else:
-            return {
-                "actor": self.actor,
-                "critic": self.critic,
-                "ref": self.ref,
-                "reward": self.rew,
-            }
+            models.pop("critic")
+        return models
 
     @property
     def rpcs(self):
@@ -374,23 +366,9 @@
             n_seqs=self.dataset.train_bs_n_seqs,
         )
 
-        inf_reward = MFCDef(
-            name="rew_inf",
-            model_name="reward",
-            mb_spec=self.rew_inf.mb_spec,
-            interface_type=ModelInterfaceType.INFERENCE,
-            interface_impl=rw_interface,
-            model_type=self.rew.type,
-            model_path=self.rew.path,
-            min_n_seqs_per_pass=1 / self.group_size,
-            input_keys=["packed_input_ids", "packed_prompts"],
-            output_keys=["rewards", "dense_rewards"],
-            n_seqs=self.dataset.train_bs_n_seqs,
-        )
-
         # add rew param into ref MFC
         inf_ref_inputs = ["packed_input_ids", "packed_prompts"]
-        inf_ref_outputs = ["packed_ref_logprobs", "rewards", "dense_rewards"]
+        inf_ref_outputs = ["logprobs", "rewards", "dense_rewards"]
         ref_interface = copy.deepcopy(actor_interface)
         ref_interface.type_ = "ref_rw"
         ref_interface.args["enable_save"] = False
@@ -406,12 +384,8 @@
             interface_impl=ref_interface,
             min_n_seqs_per_pass=1 / self.group_size,
             input_keys=inf_ref_inputs,
-<<<<<<< HEAD
             output_keys=inf_ref_outputs,
-=======
-            output_keys=["packed_ref_logprobs"],
             output_key_remap=dict(logprobs="packed_ref_logprobs"),
->>>>>>> 16e82698
             n_seqs=self.dataset.train_bs_n_seqs,
         )
 
@@ -488,32 +462,11 @@
             "rew_inf": inf_reward,
         }
         if self.ppo.disable_value:
-<<<<<<< HEAD
-            return {
-                "actor_gen": rollout,
-                "actor_train": train_actor,
-                # "critic_inf": inf_values,
-                # "critic_train": train_critic,
-                # "ref_inf": inf_ref_logits,
-                # "rew_inf": inf_reward,
-                "ref_rw": inf_ref_logits,
-            }
-        else:
-            return {
-                "actor_gen": rollout,
-                "actor_train": train_actor,
-                "critic_inf": inf_values,
-                "critic_train": train_critic,
-                "ref_inf": inf_ref_logits,
-                "rew_inf": inf_reward,
-            }
-=======
             rpcs.pop("critic_inf")
             rpcs.pop("critic_train")
         if not self.ppo.recompute_logprob:
             rpcs.pop("actor_inf")
         return rpcs
->>>>>>> 16e82698
 
     @property
     def allocations(self):
@@ -527,32 +480,11 @@
             "rew_inf": self.rew_inf,
         }
         if self.ppo.disable_value:
-<<<<<<< HEAD
-            return {
-                "actor_gen": self.actor_gen,
-                "actor_train": self.actor_train,
-                # "critic_inf": self.critic_inf,
-                # "critic_train": self.critic_train,
-                # "ref_inf": self.ref_inf,
-                # "rew_inf": self.rew_inf,
-                "ref_rw": self.ref_inf,
-            }
-        else:
-            return {
-                "actor_gen": self.actor_gen,
-                "actor_train": self.actor_train,
-                "critic_inf": self.critic_inf,
-                "critic_train": self.critic_train,
-                "ref_inf": self.ref_inf,
-                "rew_inf": self.rew_inf,
-            }
-=======
             allocs.pop("critic_inf")
             allocs.pop("critic_train")
         if not self.ppo.recompute_logprob:
             allocs.pop("actor_inf")
         return allocs
->>>>>>> 16e82698
 
     @property
     def datasets(self):
