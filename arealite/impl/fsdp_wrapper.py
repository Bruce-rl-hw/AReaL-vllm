--- conflicted
+++ resolved
@@ -1,10 +1,6 @@
-<<<<<<< HEAD
-import functools
-=======
 # Copyright 2025 Ant Group Inc.
 # Licensed under the Apache License, Version 2.0
 
->>>>>>> cc8f33f0
 import math
 import os
 from typing import Any, Callable, Dict, List, Literal, Optional
