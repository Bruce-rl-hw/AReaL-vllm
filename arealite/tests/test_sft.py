"""Test script for FSDP Engine implementation."""

import os
from typing import Dict

import torch
from datasets import load_dataset

from arealite.api.cli_args import (
    DatasetConfig,
    DatasetPreprocessor,
    EngineBackendConfig,
    EngineConfig,
    OptimizerConfig,
    SFTTrainerConfig,
    TrainerConfig,
    TrainingArgs,
)
from arealite.api.dataset_api import DatasetFactory
from arealite.api.trainer_api import TrainerFactory


def mock_loss_fn(logits: torch.Tensor, input_data: Dict) -> torch.Tensor:
    """Mock loss function for testing."""
    return torch.mean(logits)


def mock_loss_weight_fn(logits: torch.Tensor, input_data: Dict) -> float:
    """Mock loss weight function for testing."""
    return float(input_data["attention_mask"].sum())


def test_sft():
    """Test SFTTrainer"""
    # environment variables for torch distributed
    os.environ["WORLD_SIZE"] = "1"
    os.environ["RANK"] = "0"
    os.environ["LOCAL_RANK"] = "0"
    os.environ["MASTER_ADDR"] = "localhost"
    os.environ["MASTER_PORT"] = "7777"

    train_dataset = DatasetConfig(
        path="openai/gsm8k",
        preprocessor=DatasetPreprocessor("gsm8k_sft"),
        name="main",
        split="train",
        batch_size=8,
        shuffle=True,
        pin_memory=True,
    )

    valid_dataset = DatasetConfig(
        path="openai/gsm8k",
        preprocessor=DatasetPreprocessor("gsm8k_sft"),
        name="main",
        split="test",
        batch_size=8,
        shuffle=False,
        pin_memory=True,
    )

    engine_config = EngineConfig(
        path="/storage/openpsi/models/Qwen__Qwen3-1.7B/",
        gradient_checkpointing=False,
        optimizer=OptimizerConfig(),
        backend=EngineBackendConfig(type="hf"),
    )

    sft_config = SFTTrainerConfig(
        model=engine_config,
    )

    train_config = TrainerConfig(
        type="sft",
        sft=sft_config,
    )

    args = TrainingArgs(
        experiment_name="test-sft",
        trial_name="test",
        mode="local",
        n_nodes=1,
        n_gpus_per_node=1,
        train_dataset=train_dataset,
        valid_dataset=valid_dataset,
        trainer=train_config,
    )

    rollout_controller = None
    dataset_factory = DatasetFactory(args)
    train_dataset = dataset_factory.make_dataset(args.train_dataset, 0, 1)
    train_dataset = train_dataset.select(range(100))
    valid_dataset = None
    if args.valid_dataset is not None:
        valid_dataset = dataset_factory.make_dataset(args.valid_dataset, 0, 1)
        valid_dataset = valid_dataset.select(range(100))
    if args.trainer is not None:
        trainer_factory = TrainerFactory(args)
        trainer = trainer_factory.make_trainer(
            args.trainer,
            train_dataset=train_dataset,
            valid_dataset=valid_dataset,
            rollout_controller=rollout_controller,
        )
        trainer.train()

<<<<<<< HEAD
    print("All tests passed!")


test_engine()
=======
    print("All tests passed!")
>>>>>>> 50101070
<|MERGE_RESOLUTION|>--- conflicted
+++ resolved
@@ -104,11 +104,4 @@
         )
         trainer.train()
 
-<<<<<<< HEAD
-    print("All tests passed!")
-
-
-test_engine()
-=======
-    print("All tests passed!")
->>>>>>> 50101070
+    print("All tests passed!")