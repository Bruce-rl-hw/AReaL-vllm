--- conflicted
+++ resolved
@@ -72,13 +72,7 @@
   type: sft
   sft:
     model:
-<<<<<<< HEAD
-      path: Qwen/Qwen2.5-0.5B
-=======
-      type:
-        _class: qwen2
       path: /storage/openpsi/models/Qwen__Qwen3-1.7B/
->>>>>>> 719081c9
       init_from_scratch: false
       gradient_checkpointing: false
       bf16: false
