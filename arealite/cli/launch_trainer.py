--- conflicted
+++ resolved
@@ -32,16 +32,10 @@
     config_file = Path(args.config).absolute()
     assert config_file.exists()
     relpath = Path(os.path.relpath(str(config_file), Path(__file__).parent.absolute()))
-<<<<<<< HEAD
-    hydra_init(config_path=str(relpath.parent), job_name="app")
-    cfg = hydra_compose(
-        config_name=str(relpath.name).rstrip(".yaml"), overrides=overrides
-=======
     hydra_init(config_path=str(relpath.parent), job_name="app", version_base=None)
     cfg = hydra_compose(
         config_name=str(relpath.name).rstrip(".yaml"),
         overrides=overrides,
->>>>>>> 15537cb0
     )
 
     # Merge with the default configuration
