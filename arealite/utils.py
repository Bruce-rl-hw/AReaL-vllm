<<<<<<< HEAD
# Copyright 2025 Ant Group Inc.
# Licensed under the Apache License, Version 2.0

# Pad/unpad operations are modified from flash-attention under BSD-3 license.
# Copyright (c) 2023, Tri Dao.

import os
=======
>>>>>>> 719081c9
import time
from contextlib import contextmanager
from dataclasses import dataclass
from typing import Any, Callable, Dict, List, Optional, Tuple

import numpy as np
import torch
import torch.distributed as dist
import torch.nn.functional as F
import wandb
from einops import rearrange, repeat
from tensorboardX import SummaryWriter

from arealite.api.cli_args import MicroBatchSpec, TrainingArgs
from realhf.base import constants, datapack


def recorder_list(xs: List, indices: List[int]) -> List:
    assert len(set(indices)) == len(xs)
    return [xs[i] for i in indices]


def dict_map(x: Dict, fn: Callable) -> Dict:
    return {k: fn(v) for k, v in x.items()}


def dict_of_list2list_of_dict(
    dict_of_lists: Dict[str, List[Any]],
) -> List[Dict[str, Any]]:
    if not dict_of_lists:
        return []
    keys = list(dict_of_lists.keys())
    length = len(dict_of_lists[keys[0]])
    for key, value_list in dict_of_lists.items():
        if len(value_list) != length:
            raise ValueError(
                f"All lists must have the same length. Key '{key}' has length {len(value_list)}, expected {length}"
            )
    return [{key: dict_of_lists[key][i] for key in keys} for i in range(length)]


def list_of_dict2dict_of_list(
    list_of_dicts: List[Dict[str, Any]],
) -> Dict[str, List[Any]]:
    if not list_of_dicts:
        return {}
    keys = list(list_of_dicts[0].keys())
    for i, dict_item in enumerate(list_of_dicts):
        if set(dict_item.keys()) != set(keys):
            raise ValueError(
                f"All dictionaries must have the same keys. Dictionary at index {i} has keys {set(dict_item.keys())}, expected {set(keys)}"
            )
    return {key: [dict_item[key] for dict_item in list_of_dicts] for key in keys}


def pad_sequences_to_tensors(
    sequence_list: List[Dict[str, torch.Tensor]], pad_value: float = 0.0
) -> Dict[str, torch.Tensor]:
    if not sequence_list:
        return {}
    max_length = max(len(seq) for item in sequence_list for seq in item.values())
    result = {}
    for key in sequence_list[0].keys():
        padded = [
            torch.nn.functional.pad(
                item[key], (0, max_length - len(item[key])), value=pad_value
            )
            for item in sequence_list
        ]
        result[key] = torch.stack(padded)
    attention_mask = [
        [1] * len(next(iter(item.values())))
        + [0] * (max_length - len(next(iter(item.values()))))
        for item in sequence_list
    ]
    result["attention_mask"] = torch.tensor(attention_mask, dtype=torch.long)
    return result


def unpad_input(
    hidden_states, attention_mask
) -> Tuple[torch.Tensor, torch.Tensor, torch.Tensor, int]:
    seqlens_in_batch = attention_mask.sum(dim=-1, dtype=torch.int32)
    indices = torch.nonzero(attention_mask.flatten(), as_tuple=False).flatten()
    max_seqlen_in_batch = seqlens_in_batch.max().item()
    cu_seqlens = F.pad(
        torch.cumsum(seqlens_in_batch, dim=0, dtype=torch.torch.int32), (1, 0)
    )
    return (
        rearrange(hidden_states, "b s ... -> (b s) ...")[indices],
        indices,
        cu_seqlens,
        max_seqlen_in_batch,
    )


def pad_input(hidden_states, indices, batch, seqlen):
    output = hidden_states.new_zeros(batch * seqlen)
    output[indices] = hidden_states
    return rearrange(output, "(b s) ... -> b s ...", b=batch)


def concat_padded_tensors(
    tensor_dicts: List[Dict[str, torch.Tensor]], pad_value: float = 0.0
) -> Dict[str, torch.Tensor]:
    """Concatenate and pad tensors from multiple padded tensor dictionaries."""
    if not tensor_dicts:
        return {}

    # Find max sequence length across all dictionaries
    lens = []
    for tensor_dict in tensor_dicts:
        for key, tensor in tensor_dict.items():
            if key != "attention_mask" and len(tensor.shape) == 2:
                lens.append(tensor.shape[1])
                break
    max_length = max(lens)
    attn_mask = torch.arange(max_length).unsqueeze(0) < torch.tensor(lens).unsqueeze(1)

    result = {}
    # Process each key
    for key in tensor_dicts[0].keys():
        tensors_to_concat = []
        for tensor_dict in tensor_dicts:
            tensor = tensor_dict[key]
            # Skip 1D tensors like rewards
            if len(tensor.shape) == 1:
                tensors_to_concat.append(tensor)
                continue
            current_length = tensor.shape[1]
            if current_length < max_length:
                # Pad tensor to max_length
                pad_width = max_length - current_length
                if key == "attention_mask":
                    # Pad attention mask with 0s
                    padding = torch.zeros(
                        (tensor.shape[0], pad_width), dtype=tensor.dtype
                    )
                else:
                    # Pad feature tensors with pad_value
                    padding = torch.full(
                        (tensor.shape[0], pad_width), pad_value, dtype=tensor.dtype
                    )
                tensor = torch.cat([tensor, padding], dim=1)
            tensors_to_concat.append(tensor)

        result[key] = torch.cat(tensors_to_concat, dim=0)
    if "attention_mask" not in result:
        result["attention_mask"] = attn_mask
    return result


def to_device(data: Dict[str, torch.Tensor | Any], device) -> Dict[str, torch.Tensor]:
    """Move tensors in a dictionary to the specified device."""
    return {
        key: value.to(device) if torch.is_tensor(value) else value
        for key, value in data.items()
    }


def unpack_sequence(
    x: torch.Tensor,
    cu_seqlens: Optional[torch.Tensor] = None,
    lens: Optional[List[int]] = None,
    dim: int = 0,
):
    """Unpack a sequence tensor into a list of tensors based on cumulative sequence lengths."""
    if lens is not None:
        return torch.split(x, lens, dim=dim)
    if cu_seqlens is not None:
        return torch.split(
            x, (cu_seqlens[1:] - cu_seqlens[:-1]).cpu().numpy().tolist(), dim=dim
        )
    raise ValueError("Either cu_seqlens or input_lens must be provided.")


def allocate_balanced_mbs(mb_spec: MicroBatchSpec, lens: List[int]) -> List[List[int]]:
    group_indices = datapack.ffd_allocate(
        lens, mb_spec.max_tokens_per_mb, min_groups=mb_spec.n_mbs
    )
    group_indices = sorted([sorted(g) for g in group_indices])
    return group_indices


def allocate_balanced_mbs_synced(
    mb_spec: MicroBatchSpec,
    lens: List[int],
    group: Optional[dist.ProcessGroup] = None,
) -> List[List[int]]:
    group_indices = allocate_balanced_mbs(mb_spec, lens)
    if not dist.is_initialized():
        return group_indices

    all_n_mbs = [None for _ in range(dist.get_world_size(group))]
    dist.all_gather_object(all_n_mbs, len(group_indices), group=group)
    if all(mbs == len(group_indices) for mbs in all_n_mbs):
        return group_indices
    return allocate_balanced_mbs_synced(
        MicroBatchSpec.new(mb_spec, n_mbs=max(all_n_mbs)), lens
    )


@dataclass
class MicroBatchSplitResult:
    data: Dict[str, Any]
    mb_spec: MicroBatchSpec
    mbs: List[Dict[str, Any]]
    forward_indices: List[int]
    backward_indices: List[int]


def split_dict_tensor_with_cu_seqlens(
    data: Dict[str, torch.Tensor],
    mb_spec: MicroBatchSpec,
    group: Optional[dist.ProcessGroup] = None,
) -> MicroBatchSplitResult:
    assert "cu_seqlens" in data
    cu_seqlens = data["cu_seqlens"]
    bs = cu_seqlens.shape[0] - 1
    total_lens = int(cu_seqlens[-1])
    input_lens = (cu_seqlens[1:] - cu_seqlens[:-1]).cpu().numpy()

    # check tensor shape, split only 1d tensors with length "total_lens"
    to_split = {}
    not_to_split = {}
    keys_to_unsqueeze = set()
    for key, value in data.items():
        if key == "cu_seqlens" or key == "max_seqlen":
            continue
        if not torch.is_tensor(value):
            not_to_split[key] = value
        else:
            assert value.numel() == total_lens, (key, value.shape)
            if value.shape[0] == 1:
                keys_to_unsqueeze.add(key)
                to_split[key] = value.squeeze()
            else:
                to_split[key] = value

    # split
    group_indices = allocate_balanced_mbs_synced(mb_spec, input_lens, group=group)
    splitted_lens = [
        [input_lens[i] for i in group_index] for group_index in group_indices
    ]
    group_lens = [sum(x) for x in splitted_lens]

    forward_indices = datapack.flat2d(group_indices)
    backward_indices = np.zeros(bs, dtype=np.int64)
    backward_indices[forward_indices] = np.arange(bs)

    to_split = dict_map(to_split, lambda x: unpack_sequence(x, cu_seqlens=cu_seqlens))
    to_split = dict_map(to_split, lambda x: recorder_list(x, forward_indices))
    to_split = dict_map(to_split, lambda x: torch.cat(x))
    to_split = dict_map(to_split, lambda x: unpack_sequence(x, lens=group_lens))
    mbs = dict_of_list2list_of_dict(to_split)

    results = []
    # organize splitted micro batches
    assert len(mbs) == len(splitted_lens), (len(mbs), len(splitted_lens))
    for i, (mb, lens) in enumerate(zip(mbs, splitted_lens)):
        mb = {
            k: v if k not in keys_to_unsqueeze else v.unsqueeze(0)
            for k, v in mb.items()
        }
        max_seqlen = max(lens)
        lens = torch.tensor(lens, device="cuda")
        batch_cu_seqlens = torch.nn.functional.pad(
            lens.cumsum(0, dtype=torch.int), (1, 0)
        )
        results.append(
            {
                **mb,
                **not_to_split,
                "max_seqlen": max_seqlen,
                "cu_seqlens": batch_cu_seqlens,
            }
        )
    return MicroBatchSplitResult(
        data=data,
        mbs=results,
        mb_spec=mb_spec,
        forward_indices=forward_indices,
        backward_indices=backward_indices,
    )


@torch.no_grad()
def compute_varlen_position_indices(
    total_seqlen: int,
    cu_seqlens: torch.Tensor,
    seqlen_offsets: Optional[torch.Tensor] = None,
) -> torch.LongTensor:
    indexing_t = torch.arange(
        total_seqlen, dtype=torch.long, device=cu_seqlens.device
    ).unsqueeze_(0)
    indexing_t = (cu_seqlens[:-1].unsqueeze(1) <= indexing_t) & (
        indexing_t < cu_seqlens[1:].unsqueeze(1)
    )
    indices = indexing_t.cumsum(1) - 1
    if seqlen_offsets is not None:
        indices += seqlen_offsets.unsqueeze(1)
    return torch.where(indexing_t, indices, 0).sum(0)


@torch.compile
@torch.no_grad()
def calc_entropy(logits, cu_seqlens):
    probs = torch.nn.functional.softmax(logits.detach().float(), dim=-1)
    entropy = -torch.sum(probs * torch.log(probs + 1e-7), dim=-1)
    return entropy


@torch.no_grad()
def masked_normalization(
    x: torch.Tensor,
    mask: Optional[torch.Tensor] = None,
    dim=None,
    unbiased=False,
    eps=1e-5,
    high_precision=True,
    all_reduce=True,
    reduce_group=None,
):
    dtype = torch.float64 if high_precision else torch.float32
    x = x.to(dtype)
    if dim is None:
        dim = tuple(range(len(x.shape)))
    if mask is None:
        factor = torch.tensor(
            np.prod([x.shape[d] for d in dim]), dtype=dtype, device=x.device
        )
    else:
        mask = mask.to(dtype)
        x = x * mask
        factor = mask.sum(dim, keepdim=True)
    x_sum = x.sum(dim=dim, keepdim=True)
    x_sum_sq = x.square().sum(dim=dim, keepdim=True)
    if dist.is_initialized() and all_reduce:
        dist.all_reduce(factor, op=dist.ReduceOp.SUM, group=reduce_group)
        dist.all_reduce(x_sum, op=dist.ReduceOp.SUM, group=reduce_group)
        dist.all_reduce(
            x_sum_sq,
            op=dist.ReduceOp.SUM,
            group=reduce_group,
        )
    mean = x_sum / factor
    meansq = x_sum_sq / factor
    var = meansq - mean**2
    if unbiased:
        var *= factor / (factor - 1)
    return ((x - mean) / (var.sqrt() + eps)).float()


def gather_logprobs(logits: torch.Tensor, labels: torch.Tensor):
    log_probs = torch.nn.functional.log_softmax(logits, dim=-1)
    log_probs_labels = log_probs.gather(dim=-1, index=labels.unsqueeze(-1)).squeeze(-1)
    return log_probs_labels


<<<<<<< HEAD
############### Tensor computations end ###############


############### Logging related begin ###############


=======
>>>>>>> 719081c9
def init_stats_logging(args: TrainingArgs):
    """
    Initialize wandb and/or tensorboard according to config.
    If torch.distributed is initialized

    Return:
        tensorboard SummaryWriter if args.tensorboard.path is not None
    """
    if dist.is_initialized() and dist.get_rank() != 0:
        return

    # wandb init, connect to remote wandb host
    if args.wandb.mode != "disabled":
        wandb.login()
    wandb.init(
        mode=args.wandb.mode,
        entity=args.wandb.entity,
        project=args.wandb.project or args.experiment_name,
        name=args.wandb.name or args.trial_name,
        job_type=args.wandb.job_type,
        group=args.wandb.group or f"{args.experiment_name}_{args.trial_name}",
        notes=args.wandb.notes,
        tags=args.wandb.tags,
        config=args.wandb.config,
        dir=constants.get_log_path(args),
        force=True,
        id=f"{args.experiment_name}_{args.trial_name}_train",
        resume="allow",
        settings=wandb.Settings(start_method="fork"),
    )
    # tensorboard logging
    summary_writer = None
    if args.tensorboard.path is not None:
        summary_writer = SummaryWriter(log_dir=args.tensorboard.path)

    return summary_writer


def log_wandb_tensorboard(step, data, summary_writer=None):
    if dist.is_initialized() and dist.get_rank() != 0:
        return

    wandb.log(data, step=step)
    if summary_writer is not None:
        for key, val in data.items():
            summary_writer.add_scalar(f"{key}", val, step)


def close_wandb_tensorboard(summary_writer=None):
    if dist.is_initialized() and dist.get_rank() != 0:
        return

    wandb.finish()
    if summary_writer is not None:
        summary_writer.close()


@contextmanager
def record_timing(name, timing_stats):
    start_time = time.perf_counter()
    yield
    timing_stats[name] = time.perf_counter() - start_time


############### Logging related end ###############


############### Model load start ###############


def get_state_dict_from_repo_id_or_path(repo_id_or_path: str) -> Dict:
    """
    Obtain a state dictionary from either a Hugging Face repo ID or a local path.

    Args:
        repo_id_or_path (str): Either a Hugging Face repo ID (e.g., 'username/model-name')
                              or a local path to a directory containing model weights.

    Returns:
        Dict: The combined state dictionary from all .safetensors and .bin files.
    """
    from safetensors.torch import load_file as safetensors_load

    state_dict = {}

    # Step 1: Identify if the input is a Hugging Face repo ID or local path
    try:
        from huggingface_hub.utils import HFValidationError, validate_repo_id

        try:
            validate_repo_id(repo_id_or_path)
            is_hf_repo = True
        except HFValidationError:
            is_hf_repo = False
    except ImportError:
        is_hf_repo = False

    if is_hf_repo:
        from huggingface_hub import snapshot_download

        # Step 2: Download the repo if it's a Hugging Face repo ID
        local_path = snapshot_download(
            repo_id=repo_id_or_path,
        )
    else:
        # Assume it's a local path
        local_path = repo_id_or_path
        if not os.path.isdir(local_path):
            raise ValueError(
                f"Local path {local_path} does not exist or is not a directory, "
                f"or {local_path} is a huggingface repo id but huggingface_hub is not installed."
            )

    # Step 3: Load all .safetensors and .bin files
    file_paths_to_load = []
    for filename in os.listdir(local_path):
        filepath = os.path.join(local_path, filename)
        if filename.endswith(".safetensors") or filename.endswith(".bin"):
            file_paths_to_load.append(filepath)

    def _load(filepath: str):
        if filepath.endswith(".safetensors"):
            state_dict = safetensors_load(filepath)
        elif filepath.endswith(".bin"):
            state_dict = torch.load(filepath, map_location="cpu")
        else:
            raise ValueError(f"{filepath} is not a torch bin or safetensor file.")
        return state_dict

    state_dict = {}

    from concurrent.futures import ThreadPoolExecutor, as_completed

    with ThreadPoolExecutor(
        max_workers=min(4, max(1, os.cpu_count() // 8))
    ) as executor:
        future_to_checkpoint = {
            executor.submit(_load, path): path for path in file_paths_to_load
        }

        for future in as_completed(future_to_checkpoint):
            path = future_to_checkpoint[future]
            try:
                sd = future.result()
                state_dict.update(sd)
            except Exception as e:
                raise RuntimeError(f"Error loading checkpoint from {path}: {e}")
    return state_dict


############### Model load end ###############<|MERGE_RESOLUTION|>--- conflicted
+++ resolved
@@ -1,4 +1,3 @@
-<<<<<<< HEAD
 # Copyright 2025 Ant Group Inc.
 # Licensed under the Apache License, Version 2.0
 
@@ -6,8 +5,6 @@
 # Copyright (c) 2023, Tri Dao.
 
 import os
-=======
->>>>>>> 719081c9
 import time
 from contextlib import contextmanager
 from dataclasses import dataclass
@@ -367,15 +364,6 @@
     return log_probs_labels
 
 
-<<<<<<< HEAD
-############### Tensor computations end ###############
-
-
-############### Logging related begin ###############
-
-
-=======
->>>>>>> 719081c9
 def init_stats_logging(args: TrainingArgs):
     """
     Initialize wandb and/or tensorboard according to config.
