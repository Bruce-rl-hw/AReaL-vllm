--- conflicted
+++ resolved
@@ -49,7 +49,7 @@
 from arealite.utils.model import disable_dropout_in_model
 from arealite.utils.save_load import get_state_dict_from_repo_id_or_path
 from realhf.api.core.data_api import load_hf_tokenizer
-from realhf.base import logging, name_resolve, names, pkg_version, constants
+from realhf.base import constants, logging, name_resolve, names, pkg_version
 
 logger = logging.getLogger("FSDPEngine")
 
@@ -91,7 +91,9 @@
         """Initialize distributed communication and model."""
         if not dist.is_initialized():
             # TODO: Handle the condition when WORLD_SIZE and RANK is not set in launcher
-            dist.init_process_group(backend="nccl", timeout=constants.NCCL_DEFAULT_TIMEOUT)
+            dist.init_process_group(
+                backend="nccl", timeout=constants.NCCL_DEFAULT_TIMEOUT
+            )
 
         # TODO: Handle the condition when LOCAL_RANK is not set in launcher
         torch.cuda.set_device(int(os.environ["LOCAL_RANK"]))
@@ -107,12 +109,9 @@
         with torch.device("cuda"):
             if self.config.init_from_scratch:
                 # initialize scratch model from config
-<<<<<<< HEAD
-=======
                 # NOTE: VLM cannot directly load state dict using this
                 # random initialized model, so otherwise we call
                 # from_pretrained rather than loading weights into this random model.
->>>>>>> d8038b26
                 model = AutoModelForCausalLM.from_config(
                     self.model_config,
                     torch_dtype=dtype,
@@ -130,15 +129,6 @@
         if self.config.gradient_checkpointing:
             model.gradient_checkpointing_enable(
                 gradient_checkpointing_kwargs={"use_reentrant": False}
-<<<<<<< HEAD
-=======
-            )
-        logger.info(f"Model creation and loading time: {time.perf_counter() - tik}")
-
-        if self.config.gradient_checkpointing:
-            model.gradient_checkpointing_enable(
-                gradient_checkpointing_kwargs={"use_reentrant": False}
->>>>>>> d8038b26
             )
         logger.info(f"Model creation and loading time: {time.perf_counter() - tik}")
 
@@ -391,11 +381,7 @@
             zip(mb_list.padding_lengths, mb_list.padded_mbs, mb_list.mbs)
         ):
             self.model.set_is_last_backward(i == len(mb_list.mbs) - 1)
-<<<<<<< HEAD
-            outputs = self.model(**padded_mb_input, use_cache=False)
-=======
             outputs = self.model(**padded_mb_input)
->>>>>>> d8038b26
 
             logits = outputs.logits.squeeze(0)
             logits = logits[:-pad_length] if pad_length > 0 else logits
@@ -449,7 +435,7 @@
         for pad_length, padded_mb_input, mb_input in zip(
             mb_list.padding_lengths, mb_list.padded_mbs, mb_list.mbs
         ):
-            outputs = self.model(**padded_mb_input, use_cache=False)
+            outputs = self.model(**padded_mb_input)
             logits = outputs.logits.squeeze(0)
             logits = logits[:-pad_length] if pad_length > 0 else logits
             loss = loss_fn(logits, mb_input)
@@ -481,7 +467,7 @@
         for pad_length, padded_mb_input, mb_input in zip(
             mb_list.padding_lengths, mb_list.padded_mbs, mb_list.mbs
         ):
-            outputs = self.model(**padded_mb_input, use_cache=False)
+            outputs = self.model(**padded_mb_input)
             logits = outputs.logits.squeeze(0)
             logits = logits[:-pad_length] if pad_length > 0 else logits
 
