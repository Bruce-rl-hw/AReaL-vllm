import gc
import os
import time
from typing import Any, Callable, Dict, List, Optional

import torch
import torch.distributed as dist
import transformers
from tensordict import TensorDict
from torch.distributed.checkpoint.state_dict import (
    StateDictOptions,
    get_model_state_dict,
)
from transformers import (
    AutoConfig,
    AutoModelForCausalLM,
    get_constant_schedule_with_warmup,
    get_linear_schedule_with_warmup,
)

from arealite.api.cli_args import TrainEngineConfig
from arealite.api.engine_api import (
    FinetuneSpec,
    SaveLoadMeta,
    TrainEngine,
    WeightUpdateMeta,
)
from arealite.utils.data import (
    MicroBatchList,
    amend_position_ids,
    pack_tensor_dict,
    pad_and_stack_tensors_along_first_dim,
    pad_mb_list,
    reorder_list,
    split_padded_tensor_dict_into_mb_list,
    unpack_sequence,
    unsqueeze_mb_list,
)
from arealite.utils.fsdp import (
    CPUOffloadPolicy,
    MixedPrecisionPolicy,
    apply_fsdp2,
    create_fsdp_device_mesh,
    fsdp2_clip_grad_norm_,
    fsdp2_load_full_state_dict,
    get_cosine_schedule_with_warmup,
)
from arealite.utils.save_load import get_state_dict_from_repo_id_or_path
from realhf.api.core.data_api import load_hf_tokenizer
from realhf.base import logging, name_resolve, names, pkg_version

logger = logging.getLogger("FSDPEngine")


class FSDPEngine(TrainEngine):
    def __init__(self, config: TrainEngineConfig):
        self.config = config
        self.optimizer_config = config.optimizer

        self.model = None
        self.optimizer = None
        self.tokenizer = None
        # huggingface model config
        self.model_config = None
        # FSDP options
        self.mixed_precision_policy = None
        self.device_mesh = None
        self.cpu_offload = None
        # initialization
        self.initialized = False
        self.weight_update_group_initialized = False

        # TODO: Handle the case when WORLD_SIZE is not set in launcher
        self.world_size = int(os.environ["WORLD_SIZE"])

    def train(self, mode: bool = True):
        assert self.model is not None
        self.model.train(mode=mode)
        return self

    def initialize(self, addr: str | None, ft_spec: FinetuneSpec | None):
        # Initialize distributed enviroments and load model.
        assert addr is None, "FSDPEngine does not support remote initialization."

        assert pkg_version.is_version_greater_or_equal(
            "torch", "2.4.0"
        ), f"arealite only supports FSDP2, which requires torch>=2.4.0"

        """Initialize distributed communication and model."""
        if not dist.is_initialized():
            # TODO: Handle the condition when WORLD_SIZE and RANK is not set in launcher
            dist.init_process_group(backend="nccl")

        # TODO: Handle the condition when LOCAL_RANK is not set in launcher
        torch.cuda.set_device(int(os.environ["LOCAL_RANK"]))
        self.device = torch.device(int(os.environ["LOCAL_RANK"]))

        dtype = getattr(torch, self.config.dtype)
        self.model_config = AutoConfig.from_pretrained(
            pretrained_model_name_or_path=self.config.path,
            trust_remote_code=True,
        )
        self.tokenizer = load_hf_tokenizer(self.config.path)
        with torch.device("cuda"):
            # initialize scratch model from config
            model = AutoModelForCausalLM.from_config(
                self.model_config,
                torch_dtype=dtype,
                attn_implementation=self.config.attn_impl,
            )

        # Simple auto wrap policy
        self.mixed_precision_policy = MixedPrecisionPolicy(
            param_dtype=torch.bfloat16,
            reduce_dtype=torch.float32,
            cast_forward_inputs=True,
        )
        self.device_mesh = create_fsdp_device_mesh(self.world_size, self.world_size)
        # sharding_strategy = ShardingStrategy.FULL_SHARD
        self.cpu_offload = (
            CPUOffloadPolicy() if self.config.fsdp.offload_params else None
        )

        fsdp_kwargs = {
            "mesh": self.device_mesh,
            "mp_policy": self.mixed_precision_policy,
            "offload_policy": self.cpu_offload,
            "reshard_after_forward": True,
        }

        # Wrap with FSDP2
        apply_fsdp2(model, fsdp_kwargs, self.config.fsdp.wrap_policy)
        self.model = model

        if not self.config.init_from_scratch:
            # Load model from a initial checkpoint path,
            # which should only be a huggingface checkpoint.
            load_meta = SaveLoadMeta(
                path=self.config.path,
                weight_format="hf",
                with_optim=False,
                tokenizer=None,
                base_model_path=self.config.path,
            )
            self.load(load_meta)

        # Set up optimizer
        if self.optimizer_config is not None:
            assert (
                self.optimizer_config.type == "adam"
            ), "Only AdamW optimizer is supported in this engine."
            lr = self.optimizer_config.lr
            weight_decay = self.optimizer_config.weight_decay
            beta1 = self.optimizer_config.beta1
            beta2 = self.optimizer_config.beta2
            eps = self.optimizer_config.eps

            self.optimizer = torch.optim.AdamW(
                self.model.parameters(),
                lr=lr,
                weight_decay=weight_decay,
                betas=(beta1, beta2),
                eps=eps,
            )
            total_train_steps = ft_spec.total_train_steps
            num_warmup_steps = int(
                self.optimizer_config.warmup_steps_proportion * total_train_steps
            )

            if self.optimizer_config.lr_scheduler_type == "cosine":
                self.lr_scheduler = get_cosine_schedule_with_warmup(
                    self.optimizer,
                    num_warmup_steps,
                    total_train_steps,
                    min_lr_ratio=self.optimizer_config.min_lr_ratio,
                )
            elif self.optimizer_config.lr_scheduler_type == "linear":
                self.lr_scheduler = get_linear_schedule_with_warmup(
                    self.optimizer,
                    num_warmup_steps,
                    total_train_steps,
                )
            elif self.optimizer_config.lr_scheduler_type == "constant":
                self.lr_scheduler = get_constant_schedule_with_warmup(
                    self.optimizer,
                    num_warmup_steps,
                )
            else:
                raise ValueError(
                    f"Unknown lr scheduler type {self.optimizer_config.lr_scheduler_type}"
                )

        self.initialized = True

    def destroy(self):
        """Destroy the engine and release GPU memory."""
        self.model = None
        self.optimizer = None
        gc.collect()
        torch.cuda.empty_cache()
        gc.collect()
        self.initialized = False

    def save(self, meta: SaveLoadMeta):
        if meta.weight_format == "hf":
            self._save_model_to_hf(meta.path, meta.tokenizer)
        elif meta.weight_format == "dcp":
            # TODO: implement DCP save/load for FSDP
            raise NotImplementedError("DCP format saving is not implemented yet. ")
        else:
            raise ValueError(f"Unknown weight format {meta.weight_format}. ")

        if meta.with_optim:
            self._save_optimizer_state(meta.path)

    def load(self, meta: SaveLoadMeta):
        if meta.weight_format == "hf":
            self._load_model_from_hf(meta.path)
        elif meta.weight_format == "dcp":
            # TODO: implement DCP save/load for FSDP
            raise NotImplementedError("DCP format loading is not implemented yet. ")
        else:
            raise ValueError(f"Unknown weight format {meta.weight_format}. ")

        if meta.with_optim:
            self._load_optimizer_state(meta.path)

    def _save_optimizer_state(self, path: str):
        # Save FSDP sharded state dict on each rank
        assert self.optimizer is not None
        assert dist.is_initialized()
        rank = dist.get_rank()
        shard_path = os.path.join(
            path, f"optim_world_size_{self.world_size}_rank_{rank}.pt"
        )
        state_dict = self.optimizer.state_dict()
        torch.save(state_dict, shard_path)
        dist.barrier()

    def _load_optimizer_state(self, path: str):
        # Load FSDP sharded state dict
        assert self.optimizer is not None
        assert dist.is_initialized()
        rank = dist.get_rank()
        shard_path = os.path.join(
            path, f"optim_world_size_{self.world_size}_rank_{rank}.pt"
        )
        optimizer_state_dict = torch.load(shard_path, weights_only=False)
        self.optimizer.load_state_dict(optimizer_state_dict)
        dist.barrier()

    def _save_model_to_hf(
        self, path: str, tokenizer: Optional[transformers.PreTrainedTokenizerFast]
    ):
        """Save model in HuggingFace format."""
        if self.model is None:
            raise RuntimeError("Model not initialized")
        os.makedirs(path, exist_ok=True)

        # FSDP2 checkpoint saving
        # Get full state dict with FSDP2
        options = StateDictOptions(full_state_dict=True, cpu_offload=True)
        state_dict = get_model_state_dict(self.model, options=options)

        # save huggingface model on rank 0
        if dist.get_rank() == 0:
            os.makedirs(path, exist_ok=True)
            self.model.save_pretrained(path, state_dict=state_dict)
            self.model_config.save_pretrained(path)
            if tokenizer is not None:
                tokenizer.save_pretrained(path)

        dist.barrier()

    def _load_model_from_hf(self, path: str):
        """Load model from HuggingFace format."""
        if dist.get_rank() == 0:
            full_state = get_state_dict_from_repo_id_or_path(path)
        else:
            full_state = {}

        fsdp2_load_full_state_dict(
            self.model,
            full_state,
            self.cpu_offload,
            tie_word_embeddings=self.model_config.tie_word_embeddings,
        )

    def upload_weights(self, meta: WeightUpdateMeta):
        if meta.type == "nccl":
            if not self.weight_update_group_initialized:
                self._init_distributed_weight_update(meta)
            self._update_weights_from_distributed()
        elif meta.type == "disk":
            self._save_model_to_hf(meta.path, self.tokenizer)
            # dist.barrier() are called when _save_model_to_hf finished
            if dist.get_rank() == 0:
                update_name = names.update_weights_from_disk(
                    self.config.experiment_name,
                    self.config.trial_name,
                    meta.model_version,
                )
                name_resolve.add(update_name, str(time.time_ns()), keepalive_ttl=120)
        else:
            raise ValueError(f"Unknown weight update type {meta.type}")

    def _init_distributed_weight_update(self, meta: WeightUpdateMeta):
        raise NotImplementedError(
            "Distributed weight update is not implemented for FSDPEngine yet. "
        )

    def _update_weights_from_distributed(self):
        raise NotImplementedError(
            "Distributed weight update is not implemented for FSDPEngine yet. "
        )

    def step_lr_scheduler(self):
        assert self.lr_scheduler is not None
        self.lr_scheduler.step()

    def _prepare_mb_list(self, input_: TensorDict) -> MicroBatchList:
        assert "attention_mask" in input_ and "input_ids" in input_
        if isinstance(input_, dict):
            input_ = TensorDict(input_, batch_size=[input_["input_ids"].shape[0]])
        input_ = amend_position_ids(input_)
<<<<<<< HEAD
        packed_input = pack_tensor_dict(input_)
        mb_list = split_packed_tensor_dict_into_mb_list(
            packed_input,
            self.config.mb_spec,
        )
=======
        mb_list = split_padded_tensor_dict_into_mb_list(input_, self.config.mb_spec)
        mb_list.mbs = [pack_tensor_dict(mb) for mb in mb_list.mbs]
>>>>>>> 0cbddb8a
        mb_list = pad_mb_list(mb_list, pad_value=0.0)
        # NOTE: We unsqueeze here because huggingface transformer models requires
        # packed input to be of shape [1, total_seqlen].
        mb_list = unsqueeze_mb_list(mb_list)
        return mb_list

    def train_batch(
        self,
        input_: TensorDict,
        loss_fn: Callable[[torch.Tensor, Dict], torch.Tensor],
        loss_weight_fn: Callable[[Dict], float],
    ) -> Dict[str, float]:
        """Train on a batch using gradient accumulation."""
        input_ = input_.to(self.device)
        assert self.optimizer is not None
        assert self.optimizer_config is not None
        assert self.lr_scheduler is not None

        self.optimizer.zero_grad()
        mb_list = self._prepare_mb_list(input_)

        total_loss_weight = torch.tensor(
            sum([loss_weight_fn(mb) for mb in mb_list.mbs]), dtype=torch.float32
        )
        assert total_loss_weight != 0
        dist.all_reduce(total_loss_weight)

        # Process microbatches with gradient accumulation
        for pad_length, padded_mb_input, mb_input in zip(
            mb_list.padding_lengths, mb_list.padded_mbs, mb_list.mbs
        ):
            outputs = self.model(**padded_mb_input)

            logits = outputs.logits.squeeze(0)
            logits = logits[:-pad_length] if pad_length > 0 else logits
            loss = loss_fn(logits, mb_input)
            loss_scale = loss_weight_fn(mb_input) / total_loss_weight

            # Scale loss for accumulation
            # Revert gradient averaging across dp ranks
            loss_scale *= self.world_size

            loss *= loss_scale
            loss.backward()

        grad_norm = fsdp2_clip_grad_norm_(
            self.model.parameters(), max_norm=self.optimizer_config.gradient_clipping
        )
        if not torch.isfinite(grad_norm):
            self.optimizer.zero_grad()
            update_successful = False
        else:
            self.optimizer.step()
            update_successful = True

        current_lr = self.lr_scheduler.get_last_lr()[0]
        # Optimizer step
        self.optimizer.step()
        return dict(
            update_successful=float(update_successful),
            grad_norm=float(grad_norm) if grad_norm is not None else float("nan"),
            lr=current_lr,
        )

    @torch.no_grad()
    def eval_batch(
        self,
        input_: TensorDict,
        loss_fn: Callable[[torch.Tensor, Dict], torch.Tensor],
        loss_weight_fn: Callable[[Dict], float],
    ) -> torch.Tensor | None:
        """Evaluate on a batch."""
        input_ = input_.to(self.device)
        mb_list = self._prepare_mb_list(input_)
        total_loss_weight = torch.tensor(
            sum([loss_weight_fn(mb) for mb in mb_list.mbs]), dtype=torch.float32
        )
        assert total_loss_weight != 0

        total_loss = 0.0
        total_weight = 0.0

        for pad_length, padded_mb_input, mb_input in zip(
            mb_list.padding_lengths, mb_list.padded_mbs, mb_list.mbs
        ):
            outputs = self.model(**padded_mb_input)
            logits = outputs.logits.squeeze(0)
            logits = logits[:-pad_length] if pad_length > 0 else logits
            loss = loss_fn(logits, mb_input)

            # Simple weight calculation (could be improved)
            loss_scale = loss_weight_fn(mb_input) / total_loss_weight
            total_loss += loss.item() * loss_scale
            total_weight += loss_scale

        return torch.tensor(total_loss / total_weight)

    @torch.no_grad()
    def forward(
        self,
        input_: TensorDict,
        output_seqlens: List[int] | None = None,
        post_hook: Callable[[torch.Tensor, Dict], Any] | None = None,
        aggregate_fn: Callable[[List[Any]], Any] = torch.cat,
    ) -> Any | None:
        """Forward pass with optional post-processing."""
        input_ = input_.to(self.device)
        cu_seqlens = pack_tensor_dict(input_)["cu_seqlens"]
        mb_list = self._prepare_mb_list(input_)

        if output_seqlens is None:
            output_seqlens = (cu_seqlens[1:] - cu_seqlens[:-1]).cpu().numpy().tolist()

        results = []
        for pad_length, padded_mb_input, mb_input in zip(
            mb_list.padding_lengths, mb_list.padded_mbs, mb_list.mbs
        ):
            outputs = self.model(**padded_mb_input)
            logits = outputs.logits.squeeze(0)
            logits = logits[:-pad_length] if pad_length > 0 else logits

            if post_hook:
                result = post_hook(logits, mb_input)
                results.append(result)
            else:
                results.append(logits)

        res = aggregate_fn(results)
        output_seqlens = [output_seqlens[i] for i in mb_list.forward_indices]
        unpacked = unpack_sequence(res, lens=output_seqlens, dim=0)
        reordered = reorder_list(unpacked, mb_list.backward_indices)
        return pad_and_stack_tensors_along_first_dim(reordered)<|MERGE_RESOLUTION|>--- conflicted
+++ resolved
@@ -323,16 +323,8 @@
         if isinstance(input_, dict):
             input_ = TensorDict(input_, batch_size=[input_["input_ids"].shape[0]])
         input_ = amend_position_ids(input_)
-<<<<<<< HEAD
-        packed_input = pack_tensor_dict(input_)
-        mb_list = split_packed_tensor_dict_into_mb_list(
-            packed_input,
-            self.config.mb_spec,
-        )
-=======
         mb_list = split_padded_tensor_dict_into_mb_list(input_, self.config.mb_spec)
         mb_list.mbs = [pack_tensor_dict(mb) for mb in mb_list.mbs]
->>>>>>> 0cbddb8a
         mb_list = pad_mb_list(mb_list, pad_value=0.0)
         # NOTE: We unsqueeze here because huggingface transformer models requires
         # packed input to be of shape [1, total_seqlen].
